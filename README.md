--- conflicted
+++ resolved
@@ -3,46 +3,15 @@
 
 Monroe, J. I.; Hatch, H. W.; Mahynski, N. A.; Shell, M. S.; Shen, V. K. Extrapolation and Interpolation Strategies for Efficiently Estimating Structural Observables as a Function of Temperature and Density. J. Chem. Phys. 2020, 153 (14), 144101. https://doi.org/10.1063/5.0014282.
 
-<<<<<<< HEAD
 Monroe, J. I.; Krekelberg, W. P.; McDannald, A.; Shen, V. K. Leveraging Uncertainty Estiamtes and Derivative Information in Gaussian Process Regression for Expediated Data Collection in Molecular Simulations. In preparation.
-=======
 
 # Overview
->>>>>>> 4df9b8d0
 
 If you find this code useful in producing published works, please provide an appropriate citation.
 Note that the second citation is focused on adding features that make use of GPR models based on derivative information produced by the core code base.
 For now, the GPR code, along with more information, may be found under docs/notebooks/gpr.
 In a future release, we expect this to be fully integrated into the code base rather than a standalone module.
 
-<<<<<<< HEAD
-Code included here can be used to perform thermodynamic extrapolation and interpolation of observables calculated from molecular simulations.
-This allows for more efficient use of simulation data for calculating how observables change with simulation conditions, including temperature, density, pressure, chemical potential, or force field parameters.
-Users are highly encourage to work through the Jupyter Notebook tutorial (Ideal_Gas_Example.ipynb) presenting examples for a variety of different observable functional forms.
-We only guarantee that this code is functional for the test cases we present here or for which it has previously been applied
-Additionally, the code may be in continuous development at any time.
-Use at your own risk and always check to make sure the produced results make sense.
-If bugs are found, please report them.
-If specific features would be helpful just let us know and we will be happy to work with you to come up with a solution.
-
-# Dependencies
-- python 3 (python 2 may also work but is not tested or officially supported)
-- numpy
-- scipy
-- sympy
-- cmomy
-- matplotlib (optional --- for visual consistency checks)
-- pymbar (optional --- for comparisons)
-
-cmomy may be installed with either (recommended)
-```
-conda install -c wpk-nist cmomy
-```
-or
-```
-pip install cmomy
-```
-=======
 Code included here can be used to perform thermodynamic extrapolation and
 interpolation of observables calculated from molecular simulations. This allows
 for more efficient use of simulation data for calculating how observables change
@@ -56,7 +25,6 @@
 results make sense. If bugs are found, please report them. If specific features
 would be helpful just let us know and we will be happy to work with you to come
 up with a solution.
->>>>>>> 4df9b8d0
 
 
 # Status
@@ -84,27 +52,9 @@
 ```bash
 pip install tensorflow tensorflow-probability gpflow
 ```
-<<<<<<< HEAD
-Note, however, that if these packages are not installed, the code will not work.
-The initial version of the code was developed and tested with numpy 1.17.2, scipy 1.3.1, and sympy 1.4.
-Earlier versions of these packages may also be compatible, but have not been tested.
-The code may also be used without pip installation by placing the libextrap directory into a directory pointed to by your system and/or python path.
-
-The matplotlib and pymbar packages are optional.
-The main body of the code will run without these packages, with the exception of reweighting.py which requires pymbar for all of its functionality as this involves performing perturbation theory or MBAR predictions.
-Plotting is only used for visual consistency checks for polynomial interpolation in recursive_interp.py and is disabled by default.
-To install matplotlib or pymbar, you can use you favorite package manager like pip or conda.
-Directions for installing pymbar may include additional subtleties which may be found [here](https://pymbar.readthedocs.io/en/master/getting_started.html#installing-pymbar).
-
-With succesful installation, you should be able to load in all classes and functions with `from thermoextrap import *`.
-The exception is utilities.py, which contains low-level code that will not be necessary for most use cases.
-If you want to import specific modules rather than everything, you of course can also do that.
-To test installation, run `python test_thermoextrap.py` and diff the output against test_output.txt.
-If pymbar is not installed, the output will differ by a single test to check MBAR.
 
 # Contact
 Questions may be addressed to Bill Krekelberg at william.krekelberg@nist.gov or Jacob Monroe at jacob.monroe@uark.edu.
-=======
 
 
 # Documentation
@@ -122,10 +72,6 @@
 This package extensively uses the ``cmomy`` package to handle central comoments.  See [here](https://github.com/usnistgov/cmomy).
 
 
-## Contact
-
-The authors can be reached at wpk@nist.gov.
-
 ## Credits
 
 This package was created with
@@ -133,4 +79,3 @@
 [wpk-nist-gov/cookiecutter-pypackage](https://github.com/wpk-nist-gov/cookiecutter-pypackage)
 Project template forked from
 [audreyr/cookiecutter-pypackage](https://github.com/audreyr/cookiecutter-pypackage).
->>>>>>> 4df9b8d0
