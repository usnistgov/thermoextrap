--- conflicted
+++ resolved
@@ -24,7 +24,6 @@
     Prediction uses the learned piecewise function.
     """
 
-<<<<<<< HEAD
     def __init__(self, model, edgeB, maxOrder=1, errTol=0.01):
         self.model = (
             model  # The model object used for interpolation, like ExtrapWeightedModel
@@ -87,36 +86,6 @@
             print("Recursion depth on this branch: %i" % recurseDepth)
 
         # Generate data somehow if not provided
-=======
-    #Check for overlap in self.edgeB and Btrain and merge as needed
-    for Bval in Btrain:
-      if Bval not in self.edgeB:
-        self.edgeB = np.hstack((self.edgeB, [Bval]))
-        self.xData.append(None)
-        self.uData.append(None)
-    sortInds = np.argsort(self.edgeB)
-    self.xData = [self.xData[i] for i in sortInds]
-    self.uData = [self.uData[i] for i in sortInds]
-    self.edgeB = np.sort(self.edgeB)
-
-    #Set self.modelParams and self.modelParamErrs to empty lists
-    #Will recompute all in case have new intervals
-    self.modelParams = []
-    self.modelParamErrs = []
-
-    #Loop over pairs of edge points
-    for i in range(len(self.edgeB) - 1):
-      B1 = self.edgeB[i]
-      B2 = self.edgeB[i+1]
-
-      if verbose:
-        print('\nInterpolating from points %f and %f'%(B1, B2))
-
-      #Generate data somehow if not provided
-      try:
-        xData1 = self.xData[i]
-        uData1 = self.uData[i]
->>>>>>> 26a62a10
         if xData1 is None:
             xData1, uData1 = self.getData(B1)
         if xData2 is None:
@@ -251,6 +220,11 @@
         for Bval in Btrain:
             if Bval not in self.edgeB:
                 self.edgeB = np.hstack((self.edgeB, [Bval]))
+                self.xData.append(None)
+                self.uData.append(None)
+        sortInds = np.argsort(self.edgeB)
+        self.xData = [self.xData[i] for i in sortInds]
+        self.uData = [self.uData[i] for i in sortInds]
         self.edgeB = np.sort(self.edgeB)
 
         # Set self.modelParams and self.modelParamErrs to empty lists
@@ -260,8 +234,8 @@
 
         # Loop over pairs of edge points
         for i in range(len(self.edgeB) - 1):
-            B1 = Btrain[i]
-            B2 = Btrain[i + 1]
+            B1 = self.edgeB[i]
+            B2 = self.edgeB[i + 1]
 
             if verbose:
                 print("\nInterpolating from points %f and %f" % (B1, B2))
